--- conflicted
+++ resolved
@@ -39,32 +39,13 @@
 
 // TODO: use snake case for json fields
 type Config struct {
-<<<<<<< HEAD
-	Peer                string        `json:"Peer"`
-	PublicIP            string        `json:"PublicIP"`
-	LogFormat           string        `json:"LogFormat"`
-	LogLevel            zerolog.Level `json:"LogLevel"`
-	LogSampler          bool          `json:"LogSampler"`
-	PreParamsPath       string        `json:"PreParamsPath"`
-	ZetaCoreHome        string        `json:"ZetaCoreHome"`
-	ChainID             string        `json:"ChainID"`
-	ZetaCoreURL         string        `json:"ZetaCoreURL"`
-	AuthzGranter        string        `json:"AuthzGranter"`
-	AuthzHotkey         string        `json:"AuthzHotkey"`
-	P2PDiagnostic       bool          `json:"P2PDiagnostic"`
-	ConfigUpdateTicker  uint64        `json:"ConfigUpdateTicker"`
-	P2PDiagnosticTicker uint64        `json:"P2PDiagnosticTicker"`
-	TssPath             string        `json:"TssPath"`
-	TestTssKeysign      bool          `json:"TestTssKeysign"`
-	CurrentTssPubkey    string        `json:"CurrentTssPubkey"`
-	SignerPass          string        `json:"SignerPass"`
-=======
 	Peer                string `json:"Peer"`
 	PublicIP            string `json:"PublicIP"`
 	LogFormat           string `json:"LogFormat"`
 	LogLevel            int8   `json:"LogLevel"`
 	LogSampler          bool   `json:"LogSampler"`
 	PreParamsPath       string `json:"PreParamsPath"`
+	ZetaCoreHome        string `json:"ZetaCoreHome"`
 	ChainID             string `json:"ChainID"`
 	ZetaCoreURL         string `json:"ZetaCoreURL"`
 	AuthzGranter        string `json:"AuthzGranter"`
@@ -74,7 +55,8 @@
 	P2PDiagnosticTicker uint64 `json:"P2PDiagnosticTicker"`
 	TssPath             string `json:"TssPath"`
 	TestTssKeysign      bool   `json:"TestTssKeysign"`
->>>>>>> 4173f36f
+	CurrentTssPubkey    string `json:"CurrentTssPubkey"`
+	SignerPass          string `json:"SignerPass"`
 
 	// chain specific fields are updatable at runtime and shared across threads
 	cfgLock         *sync.RWMutex        `json:"-"`
